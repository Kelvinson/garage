# flake8: noqa
"""
This script creates a test that fails when garage.tf.algos.PPO performance is
too low.
"""
import gym
import tensorflow as tf

import garage.misc.logger as logger
from garage.envs import normalize
from garage.misc.logger.tensorboard_output import TensorBoardOutput
from garage.tf.algos import PPO
from garage.tf.baselines import GaussianMLPBaseline
from garage.tf.envs import TfEnv
from garage.tf.policies import GaussianLSTMPolicy
from garage.tf.policies import GaussianMLPPolicy
from tests.fixtures import TfGraphTestCase


class TestPPO(TfGraphTestCase):
    def test_ppo_pendulum(self):
        """Test PPO with Pendulum environment."""
<<<<<<< HEAD
        logger._tensorboard = TensorBoardOutput()
        env = TfEnv(normalize(gym.make("Pendulum-v0")))
=======
        logger.reset()
        env = TfEnv(normalize(gym.make("InvertedDoublePendulum-v2")))
>>>>>>> 77714c38
        policy = GaussianMLPPolicy(
            env_spec=env.spec,
            hidden_sizes=(64, 64),
            hidden_nonlinearity=tf.nn.tanh,
            output_nonlinearity=None,
        )
        baseline = GaussianMLPBaseline(
            env_spec=env.spec,
            regressor_args=dict(hidden_sizes=(32, 32)),
        )
        algo = PPO(
            env=env,
            policy=policy,
            baseline=baseline,
            batch_size=2048,
            max_path_length=100,
            n_itr=10,
            discount=0.99,
            lr_clip_range=0.01,
            optimizer_args=dict(batch_size=32, max_epochs=10),
            plot=False,
        )
        last_avg_ret = algo.train(sess=self.sess)
        assert last_avg_ret > 40

    def test_ppo_pendulum_recurrent(self):
        """Test PPO with Pendulum environment and recurrent policy."""
        logger.reset()
        env = TfEnv(normalize(gym.make("InvertedDoublePendulum-v2")))
        policy = GaussianLSTMPolicy(env_spec=env.spec, )
        baseline = GaussianMLPBaseline(
            env_spec=env.spec,
            regressor_args=dict(hidden_sizes=(32, 32)),
        )
        algo = PPO(
            env=env,
            policy=policy,
            baseline=baseline,
            batch_size=2048,
            max_path_length=100,
            n_itr=10,
            discount=0.99,
            lr_clip_range=0.01,
            optimizer_args=dict(batch_size=32, max_epochs=10),
            plot=False,
        )
        last_avg_ret = algo.train(sess=self.sess)
        assert last_avg_ret > 40<|MERGE_RESOLUTION|>--- conflicted
+++ resolved
@@ -20,13 +20,8 @@
 class TestPPO(TfGraphTestCase):
     def test_ppo_pendulum(self):
         """Test PPO with Pendulum environment."""
-<<<<<<< HEAD
-        logger._tensorboard = TensorBoardOutput()
-        env = TfEnv(normalize(gym.make("Pendulum-v0")))
-=======
-        logger.reset()
+        logger.reset_output(TensorBoardOutput())
         env = TfEnv(normalize(gym.make("InvertedDoublePendulum-v2")))
->>>>>>> 77714c38
         policy = GaussianMLPPolicy(
             env_spec=env.spec,
             hidden_sizes=(64, 64),
@@ -54,7 +49,7 @@
 
     def test_ppo_pendulum_recurrent(self):
         """Test PPO with Pendulum environment and recurrent policy."""
-        logger.reset()
+        logger.reset_output(TensorBoardOutput())
         env = TfEnv(normalize(gym.make("InvertedDoublePendulum-v2")))
         policy = GaussianLSTMPolicy(env_spec=env.spec, )
         baseline = GaussianMLPBaseline(
