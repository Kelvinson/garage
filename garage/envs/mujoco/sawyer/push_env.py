--- conflicted
+++ resolved
@@ -11,16 +11,12 @@
 
 
 class PushEnv(SawyerEnv):
-<<<<<<< HEAD
     def __init__(self,
                  direction="up",
                  easy_gripper_init=True,
                  randomize_start_pos=False,
+                 control_method='task_space_control',
                  **kwargs):
-=======
-    def __init__(self, direction="up", easy_gripper_init=True, randomize_start_pos=False,
-                 control_method='task_space_control', **kwargs):
->>>>>>> 236498af
         def start_goal_config():
             # center = self.sim.data.get_geom_xpos('target2')
             if randomize_start_pos:
@@ -59,18 +55,29 @@
             else:
                 if easy_gripper_init:
                     jpos = np.array({
-                        "up":    [-0.68198394, -0.96920825, 0.76964638, 2.00488611, -0.56956307, 0.76115281,
-                                  -0.97169329],
-                        "down":  [-0.12526904,  0.29675812,  0.06034621, -0.55948609, -0.03694355,  1.8277617,
-     -1.54921871],
-                        "left":  [-0.36766702,  0.62033507,  0.00376033, -1.33212273,  0.06092402,  2.29230268,
-     -1.7248123 ],
-                        "right": [ 5.97299145e-03,  6.46604393e-01,  1.40055632e-03, -1.22810430e+00,
-      9.04236294e-03,  2.13193649e+00, -1.38572576e+00]
-                                    }[direction])
+                        "up": [
+                            -0.68198394, -0.96920825, 0.76964638, 2.00488611,
+                            -0.56956307, 0.76115281, -0.97169329
+                        ],
+                        "down": [
+                            -0.12526904, 0.29675812, 0.06034621, -0.55948609,
+                            -0.03694355, 1.8277617, -1.54921871
+                        ],
+                        "left": [
+                            -0.36766702, 0.62033507, 0.00376033, -1.33212273,
+                            0.06092402, 2.29230268, -1.7248123
+                        ],
+                        "right": [
+                            5.97299145e-03, 6.46604393e-01, 1.40055632e-03,
+                            -1.22810430e+00, 9.04236294e-03, 2.13193649e+00,
+                            -1.38572576e+00
+                        ]
+                    }[direction])
                 else:
-                    jpos = np.array([-0.35807692,  0.6890401,  -0.21887338, -1.4569705,   0.22947722,  2.31383609,
- -1.4571502 ])
+                    jpos = np.array([
+                        -0.35807692, 0.6890401, -0.21887338, -1.4569705,
+                        0.22947722, 2.31383609, -1.4571502
+                    ])
                 start = Configuration(
                     gripper_pos=gripper_pos,
                     gripper_state=0,
